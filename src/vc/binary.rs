use crate::hash::hash_prime;
use crate::traits::*;
use blake2::Blake2b;
use byteorder::{BigEndian, ByteOrder};
use num_bigint::{BigInt, BigUint};
use num_traits::{One, Zero};
use rand::CryptoRng;
use rand::Rng;

<<<<<<< HEAD
=======
#[cfg_attr(feature = "serde", derive(Serialize, Deserialize))]
>>>>>>> c3b6e23c
#[derive(Debug, Clone)]
pub struct BinaryVectorCommitment<A: UniversalAccumulator + BatchedAccumulator> {
    lambda: usize,
    n: usize,
    acc: A,
    pos: usize,
}

#[cfg_attr(feature = "serde", derive(Serialize, Deserialize))]
#[derive(Debug, Clone, PartialEq, Eq)]
pub enum Commitment {
    Mem(BigUint),
    NonMem((BigUint, BigInt)),
}

#[cfg_attr(feature = "serde", derive(Serialize, Deserialize))]
#[derive(Debug, Clone, PartialEq, Eq)]
pub struct BatchCommitment(
    // membership proof
    (BigUint, BigUint),
    // non membership proof
    (BigUint, BigUint, (BigUint, BigUint, BigInt), BigUint),
);

impl<A: UniversalAccumulator + BatchedAccumulator> StaticVectorCommitment
    for BinaryVectorCommitment<A>
{
    type Domain = bool;
    type Commitment = Commitment;
    type BatchCommitment = BatchCommitment;

    fn setup<G, R>(rng: &mut R, lambda: usize, n: usize) -> Self
    where
        G: PrimeGroup,
        R: CryptoRng + Rng,
    {
        BinaryVectorCommitment {
            lambda,
            n,
            acc: A::setup::<G, _>(rng, lambda),
            pos: 0,
        }
    }

    fn commit(&mut self, m: &[Self::Domain]) {
        let primes = m
            .iter()
            .enumerate()
            .filter(|(_, &m_i)| m_i)
            .map(|(i, _)| map_i_to_p_i(self.pos + i))
            .collect::<Vec<_>>();

        self.pos += m.len();
        self.acc.batch_add(&primes);
    }

    fn open(&self, b: &Self::Domain, i: usize) -> Self::Commitment {
        let p_i = map_i_to_p_i(i);

        if *b {
            Commitment::Mem(self.acc.mem_wit_create(&p_i))
        } else {
            let p = self.acc.non_mem_wit_create(&p_i);
            Commitment::NonMem(p)
        }
    }

    fn verify(&self, b: &Self::Domain, i: usize, pi: &Self::Commitment) -> bool {
        let p_i = map_i_to_p_i(i);

        if *b {
            match pi {
                Commitment::Mem(v) => self.acc.ver_mem(v, &p_i),
                Commitment::NonMem(_) => false,
            }
        } else {
            match pi {
                Commitment::Mem(_) => false,
                Commitment::NonMem(v) => self.acc.ver_non_mem(&v, &p_i),
            }
        }
    }

    fn batch_open(&self, b: &[Self::Domain], i: &[usize]) -> Self::BatchCommitment {
        debug_assert!(b.len() == i.len());

        let ones = b
            .iter()
            .enumerate()
            .filter(|(_, b_j)| **b_j)
            .map(|(j, _)| j);

        let zeros = b
            .iter()
            .enumerate()
            .filter(|(_, b_j)| !*b_j)
            .map(|(j, _)| j);

        let mut p_ones = BigUint::one();
        for j in ones {
            p_ones *= map_i_to_p_i(i[j]);
        }

        let pi_i = if p_ones.is_one() {
            (BigUint::zero(), BigUint::zero())
        } else {
            self.acc.mem_wit_create_star(&p_ones)
        };

        let mut p_zeros = BigUint::one();
        for j in zeros {
            p_zeros *= map_i_to_p_i(i[j]);
        }

        let pi_e = if p_zeros.is_one() {
            (
                BigUint::zero(),
                BigUint::zero(),
                (BigUint::zero(), BigUint::zero(), BigInt::zero()),
                BigUint::zero(),
            )
        } else {
            self.acc.non_mem_wit_create_star(&p_zeros)
        };

        BatchCommitment(pi_i, pi_e)
    }

    fn batch_verify(&self, b: &[Self::Domain], i: &[usize], pi: &Self::BatchCommitment) -> bool {
        debug_assert!(b.len() == i.len());

        let ones = b
            .iter()
            .enumerate()
            .filter(|(_, b_j)| **b_j)
            .map(|(j, _)| j);

        let mut p_ones = BigUint::one();
        for j in ones {
            p_ones *= map_i_to_p_i(i[j]);
        }

        if !p_ones.is_one() && !self.acc.ver_mem_star(&p_ones, &pi.0) {
            return false;
        }

        let zeros = b
            .iter()
            .enumerate()
            .filter(|(_, b_j)| !**b_j)
            .map(|(j, _)| j);

        let mut p_zeros = BigUint::one();
        for j in zeros {
            p_zeros *= map_i_to_p_i(i[j]);
        }

        if !p_zeros.is_one() && !self.acc.ver_non_mem_star(&p_zeros, &pi.1) {
            return false;
        }

        true
    }
}

impl<A: UniversalAccumulator + BatchedAccumulator> DynamicVectorCommitment
    for BinaryVectorCommitment<A>
{
    fn update(&mut self, b: &Self::Domain, b_prime: &Self::Domain, i: usize) {
        if b == b_prime {
            // Nothing to do
        } else if *b {
            self.acc.add(&map_i_to_p_i(i));
        } else {
            self.acc.del(&map_i_to_p_i(i)).expect("not a member");
        }
    }
}

fn map_i_to_p_i(i: usize) -> BigUint {
    let mut to_hash = [0u8; 8];
    BigEndian::write_u64(&mut to_hash, i as u64);
    hash_prime::<_, Blake2b>(&to_hash)
}

#[cfg(test)]
mod tests {
    use super::*;
    use crate::accumulator::Accumulator;
    use crate::group::RSAGroup;
    use rand::{Rng, SeedableRng};
    use rand_chacha::ChaChaRng;

    #[test]
    fn test_binary_vc_basics() {
        let lambda = 128;
        let n = 1024;
        let mut rng = ChaChaRng::from_seed([0u8; 32]);

        let mut vc =
            BinaryVectorCommitment::<Accumulator>::setup::<RSAGroup, _>(&mut rng, lambda, n);

        let mut val: Vec<bool> = (0..64).map(|_| rng.gen()).collect();
        // set two bits manually, to make checks easier
        val[2] = true;
        val[3] = false;

        vc.commit(&val);

        // open a set bit
        let comm = vc.open(&true, 2);
        assert!(vc.verify(&true, 2, &comm), "invalid commitment (bit set)");

        // open a set bit
        let comm = vc.open(&false, 3);
        assert!(
            vc.verify(&false, 3, &comm),
            "invalid commitment (bit not set)"
        );
    }

    #[test]
    fn test_binary_vc_batch() {
        let lambda = 128;
        let n = 1024;
        let mut rng = ChaChaRng::from_seed([0u8; 32]);

        let mut vc =
            BinaryVectorCommitment::<Accumulator>::setup::<RSAGroup, _>(&mut rng, lambda, n);

        let val: Vec<bool> = (0..64).map(|_| rng.gen()).collect();
        vc.commit(&val);

        let committed = vec![val[2].clone(), val[3].clone(), val[9].clone()];
        let comm = vc.batch_open(&committed, &[2, 3, 9]);
        assert!(
            vc.batch_verify(&committed, &[2, 3, 9], &comm),
            "invalid commitment (bit set)"
        );
    }

    #[test]
    fn test_binary_vc_update() {
        let lambda = 128;
        let n = 1024;
        let mut rng = ChaChaRng::from_seed([0u8; 32]);

        let mut vc =
            BinaryVectorCommitment::<Accumulator>::setup::<RSAGroup, _>(&mut rng, lambda, n);

        let mut val: Vec<bool> = (0..64).map(|_| rng.gen()).collect();
        // set two bits manually, to make checks easier
        val[2] = true;
        val[3] = false;

        vc.commit(&val);

        let comm = vc.open(&true, 2);
        assert!(vc.verify(&true, 2, &comm), "invalid commitment (bit set)");

        vc.update(&false, &true, 2);

        // ensure old commitment fails now
        assert!(
            !vc.verify(&true, 2, &comm),
            "commitment should be invalid (bit set)"
        );

        let comm_new = vc.open(&false, 2);
        assert!(
            vc.verify(&false, 2, &comm_new),
            "invalid commitment (bit not set)"
        );
    }
}<|MERGE_RESOLUTION|>--- conflicted
+++ resolved
@@ -7,10 +7,7 @@
 use rand::CryptoRng;
 use rand::Rng;
 
-<<<<<<< HEAD
-=======
 #[cfg_attr(feature = "serde", derive(Serialize, Deserialize))]
->>>>>>> c3b6e23c
 #[derive(Debug, Clone)]
 pub struct BinaryVectorCommitment<A: UniversalAccumulator + BatchedAccumulator> {
     lambda: usize,
